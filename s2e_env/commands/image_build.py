--- conflicted
+++ resolved
@@ -387,7 +387,7 @@
         if not os.path.exists(self.image_path()):
             os.makedirs(self.image_path())
 
-        img_build_dir = self.source_path(CONSTANTS['repos']['images']['build']['path'])
+        img_build_dir = self.source_path(CONSTANTS['repos']['images']['build'])
 
         if options['clean']:
             self._invoke_make(img_build_dir, ['clean'])
@@ -459,7 +459,7 @@
         env = os.environ.copy()
         env['S2E_INSTALL_ROOT'] = self.install_path()
         env['S2E_LINUX_KERNELS_ROOT'] = \
-            self.source_path(CONSTANTS['repos']['images']['linux']['path'])
+            self.source_path(CONSTANTS['repos']['images']['linux'])
         env['OUTDIR'] = self.image_path()
         env['QEMU_FTP_PORT'] = str(ftp_port)
         env['ISODIR'] = iso_dir if iso_dir else ''
@@ -494,7 +494,7 @@
             raise CommandError(e)
 
     def _clone_kernel(self):
-        kernels_root = self.source_path(CONSTANTS['repos']['images']['linux']['path'])
+        kernels_root = self.source_path(CONSTANTS['repos']['images']['linux'])
         if os.path.exists(kernels_root):
             logger.info('Kernel repository already exists in %s', kernels_root)
             return
@@ -502,15 +502,10 @@
         logger.info('Cloning kernels repository to %s', kernels_root)
 
         kernels_repo = CONSTANTS['repos']['images']['linux']
-        repos.git_clone_to_source(self.env_path(), kernels_repo['url'], kernels_repo['path'])
-
-<<<<<<< HEAD
-    def _print_image_list(self):
-        img_build_dir = self.source_path(CONSTANTS['repos']['images']['build']['path'])
-=======
+        repos.git_clone_to_source(self.env_path(), kernels_repo)
+
     def _print_image_list(self, images, image_groups, image_descriptors):
         img_build_dir = self.source_path(CONSTANTS['repos']['images']['build'])
->>>>>>> 36a74401
         templates = get_image_templates(img_build_dir)
         if not templates:
             raise CommandError('No images available to build. Make sure that '
