"""
Copyright (c) 2017 Dependable Systems Laboratory, EPFL

Permission is hereby granted, free of charge, to any person obtaining a copy
of this software and associated documentation files (the "Software"), to deal
in the Software without restriction, including without limitation the rights
to use, copy, modify, merge, publish, distribute, sublicense, and/or sell
copies of the Software, and to permit persons to whom the Software is
furnished to do so, subject to the following conditions:

The above copyright notice and this permission notice shall be included in all
copies or substantial portions of the Software.

THE SOFTWARE IS PROVIDED "AS IS", WITHOUT WARRANTY OF ANY KIND, EXPRESS OR
IMPLIED, INCLUDING BUT NOT LIMITED TO THE WARRANTIES OF MERCHANTABILITY,
FITNESS FOR A PARTICULAR PURPOSE AND NONINFRINGEMENT. IN NO EVENT SHALL THE
AUTHORS OR COPYRIGHT HOLDERS BE LIABLE FOR ANY CLAIM, DAMAGES OR OTHER
LIABILITY, WHETHER IN AN ACTION OF CONTRACT, TORT OR OTHERWISE, ARISING FROM,
OUT OF OR IN CONNECTION WITH THE SOFTWARE OR THE USE OR OTHER DEALINGS IN THE
SOFTWARE.
"""


import datetime
import logging
import os
import shutil
import stat
import sys

import distro
import requests
import sh
from sh import ErrorReturnCode

# pylint: disable=import-error
from sh.contrib import sudo

from s2e_env import CONSTANTS
from s2e_env.command import BaseCommand, CommandError
from s2e_env.utils import repos
from s2e_env.utils.templates import render_template


logger = logging.getLogger('init')


<<<<<<< HEAD
def _get_img_sources(env_path):
    """
    Download the S2E image repositories.
    """
    git_repos = CONSTANTS['repos']['images'].values()

    for git_repo in git_repos:
        repos.git_clone_to_source(env_path, git_repo['url'], git_repo['path'],
                git_repo['branch'])


def _get_testsuite_sources(env_path):
    """
    Download the testsuite repository
    """
    git_repo = CONSTANTS['repos']['testsuite']
    repos.git_clone_to_source(env_path, git_repo['url'], git_repo['path'],
            git_repo['branch'])


=======
>>>>>>> d846e741
def _link_existing_install(env_path, existing_install):
    """
    Reuse an existing S2E installation at ```existing_install``` in the new
    environment at ```env_path```.
    """
    # Check that the expected S2E installation directories exist
    for dir_ in ('bin', os.path.join('share', 'libs2e')):
        if not os.path.isdir(os.path.join(existing_install, dir_)):
            raise CommandError('Invalid S2E installation - ``%s`` does not '
                               'exist. Are you sure that this directory '
                               'contains a valid S2E installation?' % dir_)

    logger.info('Using existing S2E installation at %s', existing_install)

    # Clear out anything that may exist in the new environment's install dir
    new_install = os.path.join(env_path, 'install')
    shutil.rmtree(new_install, True)

    # We must use an absolute path for symlinks
    os.symlink(os.path.abspath(existing_install), new_install)

    # We still need to clone guest-images repo, because it contains info about
    # the location of images
    guest_images_repo = CONSTANTS['repos']['images']['build']
    repos.git_clone_to_source(env_path, guest_images_repo['url'], guest_images_repo['path'],
            guest_images_repo['branch'])


def _install_dependencies(interactive):
    """
    Install S2E's dependencies.

    Only apt-get is supported for now.
    """
    logger.info('Installing S2E dependencies')

    ubuntu_ver = _get_ubuntu_version()
    if not ubuntu_ver:
        return

    install_packages = CONSTANTS['dependencies']['common'] + \
                       CONSTANTS['dependencies']['ida']

    try:
        # Enable 32-bit libraries
        dpkg_add_arch = sudo.bake('dpkg', add_architecture=True, _fg=True)
        dpkg_add_arch('i386')

        # Perform apt-get install
        install_opts = ['--no-install-recommends'] + install_packages
        env = {}
        if not interactive:
            logger.info('Running install in non-interactive mode')
            env['DEBIAN_FRONTEND'] = 'noninteractive'
            install_opts = ['-y'] + install_opts

        apt_get = sudo.bake('apt-get', _fg=True, _env=env)
        apt_get.update()
        apt_get.install(install_opts)
    except ErrorReturnCode as e:
        raise CommandError(e)


def _get_ubuntu_version():
    """
    Gets the "major" Ubuntu version.

    If an unsupported OS/Ubuntu version is found a warning is printed and
    ``None`` is returned.
    """
    id_name, version, _ = distro.linux_distribution(full_distribution_name=False)

    if id_name.lower() != 'ubuntu':
        logger.warning('You are running on a non-Ubuntu system. Skipping S2E '
                       'dependencies - please install them manually')
        return None

    major_version = int(version.split('.')[0])

    if major_version not in CONSTANTS['required_versions']['ubuntu_major_ver']:
        logger.warning('You are running an unsupported version of Ubuntu. '
                       'Skipping S2E dependencies  - please install them '
                       'manually')
        return None

    return major_version


def _get_s2e_sources(env_path, manifest_branch):
    """
    Download the S2E manifest repository and initialize all of the S2E
    repositories with repo. All required repos are in the manifest,
    no need to manually clone other repos.
    """
    # Download repo
    repo = _get_repo(env_path)

    source_path = os.path.join(env_path, 'source')

    # Create the S2E source directory and cd to it to run repo
    orig_dir = os.getcwd()
    os.chdir(source_path)

    git_s2e_repo = CONSTANTS['repos']['manifest']['url']
    git_s2e_branch = CONSTANTS['repos']['manifest']['branch']

    try:
        # Now use repo to initialize all the repositories
<<<<<<< HEAD
        if git_s2e_branch:
            logger.info('Fetching manifest (branch %s) from %s', git_s2e_branch,
                    git_s2e_repo)
            repo.init(b='%s' % (git_s2e_branch), u='%s' % (git_s2e_repo),
                    _out=sys.stdout, _err=sys.stderr, _fg=True)
        else:
            logger.info('Fetching manifest from %s', git_s2e_repo)
            repo.init(u='%s' % (git_s2e_repo), _out=sys.stdout,
                      _err=sys.stderr, _fg=True)
=======
        logger.info('Fetching %s from %s', git_s2e_repo, git_url)
        repo.init(u='%s/%s' % (git_url, git_s2e_repo), b=manifest_branch,
                  _out=sys.stdout, _err=sys.stderr, _fg=True)
>>>>>>> d846e741
        repo.sync(_out=sys.stdout, _err=sys.stderr, _fg=True)
    except ErrorReturnCode as e:
        # Clean up - remove the half-created S2E environment
        shutil.rmtree(env_path)
        raise CommandError(e)
    finally:
        # Change back to the original directory
        os.chdir(orig_dir)

    # Success!
    logger.success('Fetched %s', git_s2e_repo)


def _get_repo(env_path):
    """
    Create the repo command.

    If the repo binary does not exist, download it.
    """
    repo_path = os.path.join(env_path, 'install', 'bin', 'repo')
    if not os.path.isfile(repo_path):
        _download_repo(repo_path)

    return sh.Command(repo_path)


def _download_repo(repo_path):
    """
    Download Google's repo.
    """
    logger.info('Fetching repo')

    repo_url = CONSTANTS['repo']['url']
    response = requests.get(repo_url)

    if response.status_code != 200:
        raise CommandError('Unable to download repo from %s' % repo_url)

    with open(repo_path, 'wb') as f:
        f.write(response.content)

    logger.success('Fetched repo')

    # Ensure that the repo binary is executable
    st = os.stat(repo_path)
    os.chmod(repo_path, st.st_mode | stat.S_IEXEC)


def _create_config(env_path):
    """
    Create the YAML config file for the new environment.
    """
    s2e_yaml = 's2e.yaml'
    version_path = os.path.join(os.path.dirname(__file__), '..', 'dat', 'VERSION')

    context = {
        'creation_time': str(datetime.datetime.now()),
        'version': open(version_path, 'r').read().strip(),
    }

    render_template(context, s2e_yaml, os.path.join(env_path, s2e_yaml))


def _create_activate_script(env_path):
    """
    Create the environment activation script.
    """
    # TODO detect shell to determine template
    template = 's2e_activate.sh'

    context = {
        'creation_time': str(datetime.datetime.now()),
        'S2EDIR': env_path,
    }

    render_template(context, template, os.path.join(env_path, 's2e_activate'))


class Command(BaseCommand):
    """
    Initializes a new S2E environment.

    This involves cloning the S2E repos into the current directory.
    """

    help = 'Initializes a new S2E environment.'

    def add_arguments(self, parser):
        parser.add_argument('dir', nargs='?', default=os.getcwd(),
                            help='The environment directory. Defaults to the '
                                 'current working directory')
        parser.add_argument('-s', '--skip-dependencies', action='store_true',
                            help='Skip the dependency install via apt')
        parser.add_argument('-b', '--use-existing-install', required=False,
                            default=None,
                            help='Do not fetch sources but instead use an '
                                 'existing S2E installation whose prefix is '
                                 'specified by this parameter (e.g., /opt/s2e)')
        parser.add_argument('-f', '--force', action='store_true',
                            help='Use this flag to force environment creation '
                                 'even if an environment already exists at '
                                 'this location')
        parser.add_argument('-mb', '--manifest-branch', type=str, required=False, default='master',
                            help='Specify an alternate branch for the repo manifest')
        parser.add_argument('-n', '--non-interactive', required=False,
                            action='store_true', default=False,
                            help='Install packages without user interaction. '
                                 'This is useful for unattended installation.')

    def handle(self, *args, **options):
        env_path = os.path.realpath(options['dir'])

        # Check if something already exists at the environment directory
        if os.path.isdir(env_path) and not os.listdir(env_path) == []:
            if options['force']:
                logger.info('%s already exists - removing', env_path)
                shutil.rmtree(env_path)
            else:
                raise CommandError('Something already exists at \'%s\'. '
                                   'Please select a different location or use '
                                   'the ``force`` option to erase this '
                                   'environment.\n\nDid you mean to rebuild or '
                                   'update your existing environment? Try '
                                   '``s2e build`` or ``s2e update`` instead' %
                                   env_path)


        try:
            # Create environment if it doesn't exist
            logger.info('Creating environment in %s', env_path)
            if not os.path.isdir(env_path):
                os.mkdir(env_path)

            # Create the directories within the environment
            for dir_ in CONSTANTS['dirs']:
                os.mkdir(os.path.join(env_path, dir_))

            # Create the YAML config for the environment
            _create_config(env_path)

            # Create the shell script to activate the environment
            _create_activate_script(env_path)

            msg = 'Environment created in %s. You may wish to modify your ' \
                  'environment\'s s2e.yaml config file. Source ``%s`` to ' \
                  'activate your environment' % (env_path,
                                                 os.path.join(env_path, 's2e_activate'))

            existing_install_path = options['use_existing_install']
            if existing_install_path:
                _link_existing_install(env_path, existing_install_path)
            else:
                # Install S2E's dependencies via apt-get
                if not options['skip_dependencies']:
                    _install_dependencies(not options['non_interactive'])

                # Get the source repositories
                _get_s2e_sources(env_path, options['manifest_branch'])

                # Remind the user that they must build S2E
                msg = '%s. Then run ``s2e build`` to build S2E' % msg

            logger.success(msg)
        except:
            # Cleanup on failure. Note that this only occurs if the chosen
            # directory is *not* the current working directory
            if os.path.isdir(env_path) and os.getcwd() != env_path:
                shutil.rmtree(env_path)
            raise<|MERGE_RESOLUTION|>--- conflicted
+++ resolved
@@ -44,30 +44,6 @@
 
 logger = logging.getLogger('init')
 
-
-<<<<<<< HEAD
-def _get_img_sources(env_path):
-    """
-    Download the S2E image repositories.
-    """
-    git_repos = CONSTANTS['repos']['images'].values()
-
-    for git_repo in git_repos:
-        repos.git_clone_to_source(env_path, git_repo['url'], git_repo['path'],
-                git_repo['branch'])
-
-
-def _get_testsuite_sources(env_path):
-    """
-    Download the testsuite repository
-    """
-    git_repo = CONSTANTS['repos']['testsuite']
-    repos.git_clone_to_source(env_path, git_repo['url'], git_repo['path'],
-            git_repo['branch'])
-
-
-=======
->>>>>>> d846e741
 def _link_existing_install(env_path, existing_install):
     """
     Reuse an existing S2E installation at ```existing_install``` in the new
@@ -176,21 +152,9 @@
 
     try:
         # Now use repo to initialize all the repositories
-<<<<<<< HEAD
-        if git_s2e_branch:
-            logger.info('Fetching manifest (branch %s) from %s', git_s2e_branch,
-                    git_s2e_repo)
-            repo.init(b='%s' % (git_s2e_branch), u='%s' % (git_s2e_repo),
-                    _out=sys.stdout, _err=sys.stderr, _fg=True)
-        else:
-            logger.info('Fetching manifest from %s', git_s2e_repo)
-            repo.init(u='%s' % (git_s2e_repo), _out=sys.stdout,
-                      _err=sys.stderr, _fg=True)
-=======
         logger.info('Fetching %s from %s', git_s2e_repo, git_url)
         repo.init(u='%s/%s' % (git_url, git_s2e_repo), b=manifest_branch,
                   _out=sys.stdout, _err=sys.stderr, _fg=True)
->>>>>>> d846e741
         repo.sync(_out=sys.stdout, _err=sys.stderr, _fg=True)
     except ErrorReturnCode as e:
         # Clean up - remove the half-created S2E environment
