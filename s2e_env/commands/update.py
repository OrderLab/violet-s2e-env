"""
Copyright (c) 2017 Dependable Systems Laboratory, EPFL

Permission is hereby granted, free of charge, to any person obtaining a copy
of this software and associated documentation files (the "Software"), to deal
in the Software without restriction, including without limitation the rights
to use, copy, modify, merge, publish, distribute, sublicense, and/or sell
copies of the Software, and to permit persons to whom the Software is
furnished to do so, subject to the following conditions:

The above copyright notice and this permission notice shall be included in all
copies or substantial portions of the Software.

THE SOFTWARE IS PROVIDED "AS IS", WITHOUT WARRANTY OF ANY KIND, EXPRESS OR
IMPLIED, INCLUDING BUT NOT LIMITED TO THE WARRANTIES OF MERCHANTABILITY,
FITNESS FOR A PARTICULAR PURPOSE AND NONINFRINGEMENT. IN NO EVENT SHALL THE
AUTHORS OR COPYRIGHT HOLDERS BE LIABLE FOR ANY CLAIM, DAMAGES OR OTHER
LIABILITY, WHETHER IN AN ACTION OF CONTRACT, TORT OR OTHERWISE, ARISING FROM,
OUT OF OR IN CONNECTION WITH THE SOFTWARE OR THE USE OR OTHER DEALINGS IN THE
SOFTWARE.
"""


import logging
import os
import sys

import sh
from sh import ErrorReturnCode

from s2e_env.command import EnvCommand, CommandError


logger = logging.getLogger('update')


class Command(EnvCommand):
    """
    Updates the S2E repos.
    """

    help = 'Updates the S2E repos.'

    def handle(self, *args, **options):
        self._update_s2e_sources()
        logger.success('Environment updated. Now run ``s2e build`` to rebuild')

    def _update_s2e_sources(self):
        """
        Update all of the S2E repositories with repo.
        """
        repo = sh.Command(self.install_path('bin', 'repo'))

        # cd into the S2E source directory
        orig_dir = os.getcwd()

        repo_dir = self.source_path('.repo')
        if not os.path.exists(repo_dir):
            raise CommandError(
                '%s does not exist. Your environment is not supported by this version of s2e-env.\n'
                'Please create a new environment.' % (repo_dir)
            )

        os.chdir(self.source_path())

        try:
            logger.info('Updating S2E')
            repo.sync(_out=sys.stdout, _err=sys.stderr)
        except ErrorReturnCode as e:
            raise CommandError(e)
        finally:
            # Change back to the original directory
            os.chdir(orig_dir)

        # Success!
<<<<<<< HEAD
        logger.info('Updated S2E')

    def _update_repo(self, git_repo):
        git_repo_dir = self.env_path('source', git_repo)

        if not os.path.isdir(git_repo_dir):
            logger.warning('%s does not exist. Cloning.', git_repo)
            repos.git_clone_to_source(self._env_dir, git_repo)
            return

        try:
            logger.info('Updating %s', git_repo)
            git.bake(C=git_repo_dir).pull(_out=sys.stdout, _err=sys.stderr,
                                          _fg=True)
        except ErrorReturnCode as e:
            raise CommandError(e)

        # Success!
        logger.info('Updated %s', git_repo)

    def _update_img_sources(self):
        """
        Update the S2E image repositories.
        """
        git_repos = CONSTANTS['repos']['images'].values()

        for git_repo in git_repos:
            self._update_repo(git_repo['path'])

    def _update_testsuite(self):
        """
        Update the testsuite repository.
        """

        git_repo = CONSTANTS['repos']['testsuite']
        self._update_repo(git_repo['path'])
=======
        logger.info('Updated S2E')
>>>>>>> 36a74401
<|MERGE_RESOLUTION|>--- conflicted
+++ resolved
@@ -73,43 +73,4 @@
             os.chdir(orig_dir)
 
         # Success!
-<<<<<<< HEAD
-        logger.info('Updated S2E')
-
-    def _update_repo(self, git_repo):
-        git_repo_dir = self.env_path('source', git_repo)
-
-        if not os.path.isdir(git_repo_dir):
-            logger.warning('%s does not exist. Cloning.', git_repo)
-            repos.git_clone_to_source(self._env_dir, git_repo)
-            return
-
-        try:
-            logger.info('Updating %s', git_repo)
-            git.bake(C=git_repo_dir).pull(_out=sys.stdout, _err=sys.stderr,
-                                          _fg=True)
-        except ErrorReturnCode as e:
-            raise CommandError(e)
-
-        # Success!
-        logger.info('Updated %s', git_repo)
-
-    def _update_img_sources(self):
-        """
-        Update the S2E image repositories.
-        """
-        git_repos = CONSTANTS['repos']['images'].values()
-
-        for git_repo in git_repos:
-            self._update_repo(git_repo['path'])
-
-    def _update_testsuite(self):
-        """
-        Update the testsuite repository.
-        """
-
-        git_repo = CONSTANTS['repos']['testsuite']
-        self._update_repo(git_repo['path'])
-=======
-        logger.info('Updated S2E')
->>>>>>> 36a74401
+        logger.info('Updated S2E')