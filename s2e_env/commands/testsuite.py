--- conflicted
+++ resolved
@@ -156,11 +156,6 @@
         self._image_groups = None
         self._image_descriptors = None
 
-<<<<<<< HEAD
-    def _get_image_templates(self):
-        img_build_dir = self.source_path(CONSTANTS['repos']['images']['build']['path'])
-        return get_image_templates(img_build_dir)
-=======
     def _initialize_images(self):
         img_build_dir = self.source_path(CONSTANTS['repos']['images']['build'])
         self._img_templates = get_image_templates(img_build_dir)
@@ -174,7 +169,6 @@
 
     def _get_translated_images(self, image_names):
         return translate_image_name(self._images, self._image_groups, image_names)
->>>>>>> 36a74401
 
     def _generate_run_tests(self, ts_dir, test, script_template, options):
         ctx = {
